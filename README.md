--- conflicted
+++ resolved
@@ -31,17 +31,6 @@
 recurrence field only deals with _recurrences_ not with specific time
 information. I have an event that starts at 2pm. Its recurrences
 would be "every Friday".
-<<<<<<< HEAD
-
-`RecurrenceModelField` provides a django model field which is a
-one-to-one relations to recurrence information stored using the
-recurrence apps model. For this to work, you'll of course need to put
-the recurrence application into your `INSTALLED_APPS`. You'll need
-`django.contrib.staticfiles` in your `INSTALLED_APPS` as well, but
-this has been the
-[default since Django 1.3](https://docs.djangoproject.com/en/1.3/intro/tutorial01/#database-setup).
-=======
-
 `RecurrenceModelField` provides a Django model field which is a
 one-to-one relation to recurrence information stored using the
 recurrence apps model. For this to work, you'll of course need to put
@@ -62,5 +51,4 @@
 
 You can generate a coverage report by running:
 
-    make coverage
->>>>>>> 141b5992
+    make coverage